--- conflicted
+++ resolved
@@ -4,8 +4,12 @@
 from .solidpython import OpenSCADObject
 from .solidpython import IncludedOpenSCADObject
 OScO = OpenSCADObject
+from pathlib import Path
 
 from typing import Sequence, Tuple, Union, Optional, Dict
+from types import SimpleNamespace
+
+PathStr = Union[Path, str]
 
 P2 = Tuple[float, float]
 P3 = Tuple[float, float, float]
@@ -650,7 +654,6 @@
     openscad_obj.set_modifier("#")
     return openscad_obj
 
-<<<<<<< HEAD
 def background(openscad_obj:OScO) -> OScO:
     openscad_obj.set_modifier("%")
     return openscad_obj
@@ -663,26 +666,10 @@
     openscad_obj.set_modifier("*")
     return openscad_obj
 
-# ===============
-# = Including OpenSCAD code =
-# ===============
-=======
-def background(openscad_obj):
-    openscad_obj.set_modifier("%")
-    return openscad_obj
-
-def root(openscad_obj):
-    openscad_obj.set_modifier("!")
-    return openscad_obj
-
-def disable(openscad_obj):
-    openscad_obj.set_modifier("*")
-    return openscad_obj
-
 # ===========================
 # = IMPORTING OPENSCAD CODE =
 # ===========================
-def import_scad(scad_filepath):
+def import_scad(scad_filepath:PathStr) -> Optional[SimpleNamespace]:
     '''
     import_scad() is the namespaced, more Pythonic way to import OpenSCAD code.
     Return a python namespace containing all imported SCAD modules
@@ -699,12 +686,9 @@
         dir(mcad) # => ['bearing', 'boxes', 'constants', 'curves',...]
         dir(mcad.bearing) # => ['bearing', 'bearingDimensions', ...]
     '''
-    from pathlib import Path
-    from types import SimpleNamespace
-
     scad = Path(scad_filepath)
 
-    namespace = SimpleNamespace()
+    namespace:Optional[SimpleNamespace] = SimpleNamespace()
     scad_found = False
     
     if scad.is_file():
@@ -727,7 +711,6 @@
 
     namespace = namespace if scad_found else None
     return namespace
->>>>>>> ea9411ff
 
 # use() & include() mimic OpenSCAD's use/include mechanics.
 # -- use() makes methods in scad_file_path.scad available to
@@ -735,7 +718,7 @@
 # --include() makes those methods available AND executes all code in
 #   scad_file_path.scad, which may have side effects.
 #   Unless you have a specific need, call use().
-def use(scad_file_path:str, use_not_include:bool=True, dest_namespace_dict:Dict=None):
+def use(scad_file_path:PathStr, use_not_include:bool=True, dest_namespace_dict:Dict=None):
     '''
     Opens scad_file_path, parses it for all usable calls,
     and adds them to caller's namespace.
@@ -763,7 +746,7 @@
 
     for sd in symbols_dicts:
         class_str = new_openscad_class_str(sd['name'], sd['args'], sd['kwargs'], 
-                                            scad_file_path, use_not_include)
+                                            scad_file_path.as_posix(), use_not_include)
         # If this is called from 'include', we have to look deeper in the stack
         # to find the right module to add the new class to.
         if dest_namespace_dict is None:
@@ -778,9 +761,5 @@
         
     return True
 
-<<<<<<< HEAD
 def include(scad_file_path:str) -> bool:
-=======
-def include(scad_file_path):
->>>>>>> ea9411ff
     return use(scad_file_path, use_not_include=False)